--- conflicted
+++ resolved
@@ -1,7 +1,4 @@
-<<<<<<< HEAD
 import { forwardRef } from 'react'
-=======
->>>>>>> e80c2ae3
 import { useMoney, useMoneyFormat } from '@/hooks'
 import { parseMoneyString } from '@/lib/format'
 import TextInput from './TextInput'
@@ -55,7 +52,6 @@
 
   /** エラーメッセージテキスト */
   helperText?: string
-<<<<<<< HEAD
 
   /** フィールド名（react-hook-form用） */
   name?: string
@@ -73,18 +69,6 @@
  *
  * ## 特徴
  * - react-hook-form完全対応: forwardRefでref転送、Controller連携
-=======
-}
-
-/**
- * 金額入力専用コンポーネント
- *
- * 数値入力を統一された金額表示フォーマットに自動変換する特殊なテキスト入力コンポーネント。
- * 自動的にカンマ区切りと¥記号を表示し、右寄せレイアウトで数値の視認性を向上させます。
- * TextInputをベースにしており、内部的には数値として管理されます。
- *
- * ## 特徴
->>>>>>> e80c2ae3
  * - 統一フォーマット: lib/format/useMoney + parseMoneyString を使用
  * - 入力中は数値のみを受け付け、自動的に¥15,000形式でフォーマット
  * - 堅牢なパース処理: 統一されたparseMoneyString関数でエラーハンドリング
@@ -94,7 +78,6 @@
  *
  * ## 使用例
  *
-<<<<<<< HEAD
  * ### react-hook-formでの使用例
  * ```tsx
  * import { useForm, Controller } from 'react-hook-form'
@@ -120,29 +103,6 @@
  * ```
  *
  * ### 従来の使用例（互換性維持）
-=======
- * ### 基本的な使用例
- * ```tsx
- * <AmountInput
- *   value={amount}
- *   onChange={setAmount}
- *   placeholder="金額を入力してください"
- * />
- * ```
- *
- * ### 支出入力フォーム
- * ```tsx
- * <AmountInput
- *   value={expense}
- *   onChange={setExpense}
- *   placeholder="支出金額"
- *   required
- *   variant="outlined"
- * />
- * ```
- *
- * ### カスタムスタイル適用
->>>>>>> e80c2ae3
  * ```tsx
  * <AmountInput
  *   value={amount}
@@ -151,7 +111,6 @@
  * />
  * ```
  */
-<<<<<<< HEAD
 const AmountInput = forwardRef<HTMLInputElement, AmountInputProps>(
   function AmountInput(
     {
@@ -227,72 +186,7 @@
         }}
       />
     )
-=======
-export default function AmountInput({
-  placeholder,
-  value,
-  onChange,
-  sx,
-  required = false,
-  fullWidth = true,
-  variant = 'outlined',
-  'aria-label': ariaLabel,
-  'aria-describedby': ariaDescribedby,
-  error = false,
-  helperText,
-}: AmountInputProps) {
-  const [money, setMoney] = useMoney(value)
-  const { forInput: displayValue } = useMoneyFormat(money)
+  }
+)
 
-  const handleChange = (inputValue: string) => {
-    try {
-      // 統一されたパース処理ライブラリを使用
-      // ¥記号、カンマ、全角数字などを適切に処理
-      const numericValue = parseMoneyString(inputValue)
-      setMoney(numericValue)
-      onChange(numericValue)
-    } catch (error) {
-      // MAX_SAFE_INTEGERを超える値や無効な入力の場合
-      // エラーを無視して現在の値を維持（UIの安定性を保つ）
-      console.warn('AmountInput: 入力値が大きすぎるか無効です:', inputValue, error)
-    }
->>>>>>> e80c2ae3
-  }
-
-<<<<<<< HEAD
-export default AmountInput
-=======
-  return (
-    <TextInput
-      type="text"
-      placeholder={placeholder}
-      value={displayValue}
-      onChange={handleChange}
-      required={required}
-      fullWidth={fullWidth}
-      variant={variant}
-      error={error}
-      helperText={helperText}
-      inputProps={{
-        'aria-label':
-          ariaLabel ||
-          `金額入力フィールド、現在の値: ${displayValue || '未入力'}`,
-        'aria-describedby': ariaDescribedby,
-        'aria-invalid': error,
-        inputMode: 'numeric' as const,
-        pattern: '^¥?[0-9,]*$',
-      }}
-      sx={{
-        '& .MuiInputBase-input': {
-          textAlign: 'right',
-          '&::placeholder': {
-            textAlign: 'center',
-            opacity: 0.6,
-          },
-        },
-        ...sx,
-      }}
-    />
-  )
-}
->>>>>>> e80c2ae3
+export default AmountInput
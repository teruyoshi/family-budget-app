# CLAUDE.md

このファイルは、Claude Code (claude.ai/code) 専用の開発ガイダンスです。

<<<<<<< HEAD
**最終更新**: 2025年8月15日（React Router フルスタック実装完了）
=======
**最終更新**: 2025年8月12日（Issue #3 完了＋PR #13 フック分離対応完了）
>>>>>>> e80c2ae3

## 📋 プロジェクト概要

家計簿管理フルスタックWebアプリケーション
- **フロントエンド**: React 19 + TypeScript + Vite + MUI v6 + React Router v7
- **バックエンド**: Go 1.21 + Gin + GORM + MySQL 8.0
- **インフラ**: Docker Compose

## 🎯 Claude作業指示

### 基本方針
- **作業ディレクトリ**: `~/workspace/family-budget-app`
- **コンテナベース**: Makefile使用でDockerコンテナ内実行
- **🎯 必須作業フロー**: **1タスク集中→完了→停止→指示待ち**
  - TodoWrite使用でタスク管理
  - **複数タスクの並行作業は絶対禁止**
  - 1つのタスクが完了するまで他に手を出さない
  - 完了後は必ず停止してユーザーの指示を待つ

### 必須コマンド（Makefile使用）

#### 開発・テスト
```bash
make test-frontend        # フロントエンドテスト
make test-backend         # バックエンドテスト  
make lint-frontend        # ESLintチェック
make format-frontend      # Prettierフォーマット
make npm-install          # 依存関係インストール
make test-coverage-open   # テストカバレッジをブラウザで表示
make quality-check        # 統合品質チェック（lint+format+test）
```

#### ドキュメント・Storybook
```bash
make storybook-frontend           # Storybookサーバー起動（ポート6006）
make storybook-stop-frontend      # Storybookサーバー停止
```

#### コンテナ操作
```bash
make up                   # 全サービス起動
make dev                  # 開発環境（ログ表示）
make down                 # 全サービス停止
make frontend-shell       # フロントエンドコンテナ接続
make backend-shell        # バックエンドコンテナ接続
```

### 作業完了基準
<<<<<<< HEAD
- **テスト通過**: コミット前に `make test-frontend` で全テスト通過確認
- **品質チェック**: `make lint-frontend` でコード品質確認
- **AI自動ドキュメンテーション**: コンポーネント作成・修正時に TSDoc・用語集を自動更新
- **Claude署名**: GitHubコメント・コミットメッセージに `🤖 Generated with [Claude Code](https://claude.ai/code)` 署名
=======
- **🛑 重要: 1つのTodoタスク完了→必ず停止**
- 次の指示を待つ
- コミット前テスト確認必須
- **プルリクエスト対応**: レビューコメント返信時はコミット番号併記
- **レビュー返信**: `gh api --method POST repos/owner/repo/pulls/PR番号/comments -f body='内容' -f commit_id=SHA -f path=ファイルパス -F in_reply_to=コメントID`
- **Claude生成コメント**: 全GitHubコメントに `🤖 Generated with [Claude Code](https://claude.ai/code)` 署名必須
>>>>>>> e80c2ae3

### 開発環境URL
- **フロントエンド**: http://localhost:5173
- **バックエンドAPI**: http://localhost:8080  
- **phpMyAdmin**: http://localhost:8081 (root/root)
- **Storybook（統合ドキュメント）**: http://localhost:6006

## 📁 現在のアーキテクチャ

```
frontend/
├── src/
<<<<<<< HEAD
│   ├── components/
│   │   ├── common/              # 汎用コンポーネント（JSDoc完備）
│   │   │   ├── __stories__/     # Storybookストーリーファイル
│   │   │   ├── AmountInput.tsx  # 金額入力（¥フォーマット対応）
│   │   │   ├── AmountText.tsx   # 金額表示（lib/format統一化済み）
│   │   │   ├── AppTitle.tsx     # アプリタイトル
│   │   │   ├── DatePicker.tsx   # 日付選択
│   │   │   ├── NotFoundPage.tsx # 404エラーページ
│   │   │   ├── PageLoader.tsx   # ページローディング
│   │   │   ├── TextInput.tsx    # テキスト入力
│   │   │   ├── TextLabel.tsx    # ラベル表示
│   │   │   └── TransactionForm.tsx # 取引フォーム統合
│   │   └── layout/              # レイアウトコンポーネント
│   │       ├── AppLayout.tsx    # アプリ共通レイアウト
│   │       └── index.ts         # バレルエクスポート
│   ├── pages/                   # ページコンポーネント（React Router）
│   │   ├── DashboardPage.tsx    # ダッシュボード（ホーム）
│   │   ├── ExpensePage.tsx      # 支出管理ページ
│   │   ├── IncomePage.tsx       # 収入管理ページ
│   │   ├── HistoryPage.tsx      # 履歴表示ページ
│   │   ├── SettingsPage.tsx     # 設定ページ
│   │   ├── __tests__/           # ページテスト
│   │   └── index.ts             # バレルエクスポート
│   ├── routes/                  # ルーティング設定
│   │   └── routes.tsx           # useRoutes + コード分割対応
=======
│   ├── components/common/        # 汎用コンポーネント（JSDoc完備）
│   │   ├── __stories__/         # Storybookストーリーファイル
│   │   ├── AmountInput.tsx      # 金額入力（¥フォーマット対応）
│   │   ├── AmountText.tsx       # 金額表示（lib/format統一化済み）
│   │   ├── AppTitle.tsx         # アプリタイトル
│   │   ├── DatePicker.tsx       # 日付選択
│   │   ├── TextInput.tsx        # テキスト入力
│   │   ├── TextLabel.tsx        # ラベル表示
│   │   └── TransactionForm.tsx  # 取引フォーム統合
>>>>>>> e80c2ae3
│   ├── features/
│   │   ├── balance/             # 残高表示機能
│   │   ├── expenses/            # 支出管理機能
│   │   ├── income/              # 収入管理機能
│   │   └── history/             # 履歴表示機能
│   ├── hooks/
│   │   ├── useBudgetManager.ts  # 統合家計簿管理フック
<<<<<<< HEAD
│   │   ├── useMoney.ts          # 金額状態管理
│   │   ├── useMoneyFormat.ts    # 金額フォーマット専用
│   │   └── __tests__/           # フックテスト
│   ├── lib/
│   │   └── format/
│   │       ├── money.ts         # 金額フォーマットライブラリ
│   │       └── __tests__/
│   └── App.tsx                  # メインアプリ（useRoutes+BrowserRouter）
├── .storybook/                  # Storybook設定
├── docs/                       # TypeDoc生成ドキュメント
├── coverage/                   # テストカバレッジレポート
└── typedoc.json                # TypeDoc設定
=======
│   │   ├── useMoney.ts          # 金額状態管理（単一責任分離済み）
│   │   ├── useMoneyFormat.ts    # 金額フォーマット専用フック
│   │   └── __tests__/           # フックテスト（単体・統合分離）
│   ├── lib/
│   │   └── format/
│   │       ├── money.ts         # 金額フォーマットライブラリ（MAX_SAFE_INTEGER対応）
│   │       └── __tests__/
│   │           └── money.test.ts # 金額フォーマットテスト（115テスト通過）
│   └── App.tsx                  # メインアプリ
├── .storybook/                   # Storybook設定
├── docs/                        # TypeDoc生成ドキュメント
├── coverage/                    # テストカバレッジレポート（gitignore対象）
└── typedoc.json                 # TypeDoc設定
>>>>>>> e80c2ae3
```

## 🔧 現在の設定情報
- **プロジェクト名**: FamilyBudgetApp (v0.3.1)
<<<<<<< HEAD
- **テスト状況**: 152テスト、17テストスイート全通過
- **主要機能**: React Router SPA、ページベース構造、コード分割、404対応
- **ルーティング**: useRoutes、React.lazy、Suspense完全対応
- **アーキテクチャ**: pages/routes/layout 分離、型安全なルート管理
- **品質対策**: ESLint・TypeScript strict・テストカバレッジ90%+

## 🤖 AI自動ドキュメンテーション運用

### 基本方針
- **コンポーネント作成・編集時**: AI自律的にTSDoc・用語集・トレーサビリティ表を更新
- **管理可能性重視**: 複雑なドキュメントは簡潔化、困難なものは作成しない
- **段階的適用**: 重要コンポーネントから順次適用、完璧主義を避ける

### TSDoc統一化（完了）
- **形式**: @remarks, @example, @defaultValue を使用
- **Props型**: 必ずexportし、react-docgen-typescriptで自動抽出
- **品質管理**: eslint-plugin-tsdocで構文チェック（将来的に厳格化）

### Storybookトレーサビリティ表（主要コンポーネント適用済み）
- **連携表**: ADR・用語集・テスト・品質ガイドとの関連性を明示
- **適用範囲**: AmountInput, AmountText, TransactionForm等の重要コンポーネント
- **管理負荷**: 管理困難な複雑表は避け、シンプルな構成を維持

### 用語集自動更新（v1.2.0運用中）
- **新概念検出**: コンポーネント開発時に自動で用語追加
- **データモデル同期**: Mermaid図の自動更新
- **更新履歴**: バージョン管理で変更履歴を追跡
=======
- **テスト状況**: 127テスト、14テストスイート全通過
- **主要機能**: 支出・収入登録、残高計算、日付グループ化履歴表示
- **UI改善**: 金額¥表示、右寄せ入力、日付セクション分け
- **ドキュメント**: JSDoc + Storybook Docs統合、react-docgen-typescript自動反映
- **品質対策**: MAX_SAFE_INTEGER精度チェック、統合品質コマンド、CI/CD自動化

## 📚 ドキュメントシステム（JSDoc + Storybook）
- **Storybook**: 唯一の統合ドキュメントプラットフォーム
- **JSDoc → docgen**: TypeScript型定義とJSDocを自動的にStorybookに反映
- **react-docgen-typescript**: Props型情報とJSDocコメントの自動抽出
- **インタラクティブ**: 実際のコンポーネント操作とドキュメントが統合

### JSDoc記述ルール（docgen最適化）
1. **コンポーネント直前**: JSDocはコンポーネント定義の直前に配置
2. **Props型export**: interface/type定義は必ずexportする
3. **詳細説明**: 各プロパティに用途・制約・例を明記
4. **@example追加**: JSXコードブロックで実用例を提供
5. **@component/@remarks**: コンポーネントの特徴・注意点を記述

### ドキュメント更新フロー
1. コンポーネント開発・修正時にJSDoc更新（Props型はexport必須）
2. 手動でStorybookストーリーファイル作成（*.stories.tsx）
3. `make storybook-frontend` でドキュメント確認（JSDoc自動反映）
>>>>>>> e80c2ae3

## 🎨 コード規約
- **TypeScript**: strict mode、包括的TSDocコメント必須
- **MUI**: コンポーネント優先、sx propsスタイリング
- **パス**: `@/`エイリアスでsrcディレクトリ参照
- **エクスポート**: バレルエクスポート（index.ts）で再利用性向上
- **テスト**: 単体テスト重視（結合テスト最小化で高速化）
<<<<<<< HEAD
- **精度対策**: 金額はMAX_SAFE_INTEGER範囲内チェック必須（lib/format/money.ts活用）

## 🔗 関連リソース
- **用語集**: [docs-src/glossary.md](frontend/docs-src/glossary.md) - v1.2.0（自動更新運用中）
- **ADR**: [docs-src/adr/](frontend/docs-src/adr/) - 技術判断記録（自動生成対応）
- **品質ガイド**: [docs-src/quality/](frontend/docs-src/quality/) - アクセシビリティ・パフォーマンス
- **PRテンプレート**: [.github/PULL_REQUEST_TEMPLATE.md](.github/PULL_REQUEST_TEMPLATE.md) - 品質チェックリスト

## 📈 完了済み主要機能
- ✅ **React Router 完全実装**: useRoutes + コード分割 + 404対応
- ✅ **ページベース構造**: 5ページ + レイアウト + テスト完備
- ✅ **型安全ルート管理**: AppRoute型 + RouteInfo型による厳密管理
- ✅ **パフォーマンス最適化**: React.lazy + Suspense による初期バンドル削減
- ✅ **金額フォーマット統一化**: lib/format/money.ts による Single Source of Truth
- ✅ **フック分離**: useMoney（状態）+ useMoneyFormat（表示）の単一責任分離
=======
- **ドキュメント**: コンポーネント作成・修正時はJSDoc更新必須
- **精度対策**: 金額はMAX_SAFE_INTEGER範囲内チェック必須（lib/format/money.ts活用）

## 🤖 AI活用：JSDoc保守プロンプト

セッション開始時にAIに渡すプロンプト：

```
あなたはこのセッションのJSDoc保守担当エンジニアです。
目的：JSDocをprops直前に追加/更新し、Storybook Docs（docgen）に正しく出るように整備する。

ルール:
- すべての公開コンポーネントに説明（概要/remarks）を付与
- Propsは各プロパティ直前にJSDoc（説明、必要なら@param、制約）を記述
- 使用例(@example)は1つ以上（JSXで）
- Props型定義は必ずexportする
- 不明点は必ず質問。推測で省略しない
- テストファイル（`**.test.tsx`、`**.spec.tsx`、`**.test.ts`、`**.spec.ts`）は対象外

出力:
- 変更差分に対するコード（JSDoc入り）を返す
- インデント・改行は整形する
```

## 🔍 Issue #3 完了事項（AmountText統一化）

### 実装概要
- **金額フォーマットライブラリ**: `lib/format/money.ts` 新規作成
- **統一化**: AmountText.tsx を formatMoneyForDisplay ベースに書き換え
- **精度対策**: MAX_SAFE_INTEGER チェック機能で景の桁バグ根本解決
- **テスト強化**: 115テスト（+6 MAX_SAFE_INTEGER関連テスト）

### 技術的成果
1. **Single Source of Truth**: 金額フォーマット処理の単一責任化
2. **型安全性**: TypeScript + JSDoc による完全な型定義
3. **精度保証**: checkSafeInteger() による事前エラー検出
4. **テストカバレッジ**: it.each 表形式テストで可読性向上

### 修正されたバグ
- **景の桁精度落ち**: `11111111111111111` → `¥11,111,111,111,111,112` 
- **対策**: MAX_SAFE_INTEGER超過時に明確なエラーメッセージで事前防止

### CI/CD 統合
- **GitHub Actions**: frontend-ci.yml で自動品質チェック
- **Make コマンド**: quality-check, test-coverage-open 追加
- **git hooks**: レビューコメント対応時のコミット番号併記ルール

### 次期課題（Issue #12）
- **react-hook-form 導入**: フォーム状態管理の統一化
- **バリデーション強化**: 入力時のリアルタイム検証
>>>>>>> e80c2ae3
<|MERGE_RESOLUTION|>--- conflicted
+++ resolved
@@ -2,11 +2,7 @@
 
 このファイルは、Claude Code (claude.ai/code) 専用の開発ガイダンスです。
 
-<<<<<<< HEAD
 **最終更新**: 2025年8月15日（React Router フルスタック実装完了）
-=======
-**最終更新**: 2025年8月12日（Issue #3 完了＋PR #13 フック分離対応完了）
->>>>>>> e80c2ae3
 
 ## 📋 プロジェクト概要
 
@@ -55,19 +51,11 @@
 ```
 
 ### 作業完了基準
-<<<<<<< HEAD
 - **テスト通過**: コミット前に `make test-frontend` で全テスト通過確認
 - **品質チェック**: `make lint-frontend` でコード品質確認
 - **AI自動ドキュメンテーション**: コンポーネント作成・修正時に TSDoc・用語集を自動更新
 - **Claude署名**: GitHubコメント・コミットメッセージに `🤖 Generated with [Claude Code](https://claude.ai/code)` 署名
-=======
-- **🛑 重要: 1つのTodoタスク完了→必ず停止**
-- 次の指示を待つ
-- コミット前テスト確認必須
-- **プルリクエスト対応**: レビューコメント返信時はコミット番号併記
-- **レビュー返信**: `gh api --method POST repos/owner/repo/pulls/PR番号/comments -f body='内容' -f commit_id=SHA -f path=ファイルパス -F in_reply_to=コメントID`
-- **Claude生成コメント**: 全GitHubコメントに `🤖 Generated with [Claude Code](https://claude.ai/code)` 署名必須
->>>>>>> e80c2ae3
+
 
 ### 開発環境URL
 - **フロントエンド**: http://localhost:5173
@@ -80,7 +68,6 @@
 ```
 frontend/
 ├── src/
-<<<<<<< HEAD
 │   ├── components/
 │   │   ├── common/              # 汎用コンポーネント（JSDoc完備）
 │   │   │   ├── __stories__/     # Storybookストーリーファイル
@@ -106,17 +93,6 @@
 │   │   └── index.ts             # バレルエクスポート
 │   ├── routes/                  # ルーティング設定
 │   │   └── routes.tsx           # useRoutes + コード分割対応
-=======
-│   ├── components/common/        # 汎用コンポーネント（JSDoc完備）
-│   │   ├── __stories__/         # Storybookストーリーファイル
-│   │   ├── AmountInput.tsx      # 金額入力（¥フォーマット対応）
-│   │   ├── AmountText.tsx       # 金額表示（lib/format統一化済み）
-│   │   ├── AppTitle.tsx         # アプリタイトル
-│   │   ├── DatePicker.tsx       # 日付選択
-│   │   ├── TextInput.tsx        # テキスト入力
-│   │   ├── TextLabel.tsx        # ラベル表示
-│   │   └── TransactionForm.tsx  # 取引フォーム統合
->>>>>>> e80c2ae3
 │   ├── features/
 │   │   ├── balance/             # 残高表示機能
 │   │   ├── expenses/            # 支出管理機能
@@ -124,7 +100,6 @@
 │   │   └── history/             # 履歴表示機能
 │   ├── hooks/
 │   │   ├── useBudgetManager.ts  # 統合家計簿管理フック
-<<<<<<< HEAD
 │   │   ├── useMoney.ts          # 金額状態管理
 │   │   ├── useMoneyFormat.ts    # 金額フォーマット専用
 │   │   └── __tests__/           # フックテスト
@@ -137,26 +112,11 @@
 ├── docs/                       # TypeDoc生成ドキュメント
 ├── coverage/                   # テストカバレッジレポート
 └── typedoc.json                # TypeDoc設定
-=======
-│   │   ├── useMoney.ts          # 金額状態管理（単一責任分離済み）
-│   │   ├── useMoneyFormat.ts    # 金額フォーマット専用フック
-│   │   └── __tests__/           # フックテスト（単体・統合分離）
-│   ├── lib/
-│   │   └── format/
-│   │       ├── money.ts         # 金額フォーマットライブラリ（MAX_SAFE_INTEGER対応）
-│   │       └── __tests__/
-│   │           └── money.test.ts # 金額フォーマットテスト（115テスト通過）
-│   └── App.tsx                  # メインアプリ
-├── .storybook/                   # Storybook設定
-├── docs/                        # TypeDoc生成ドキュメント
-├── coverage/                    # テストカバレッジレポート（gitignore対象）
-└── typedoc.json                 # TypeDoc設定
->>>>>>> e80c2ae3
+
 ```
 
 ## 🔧 現在の設定情報
 - **プロジェクト名**: FamilyBudgetApp (v0.3.1)
-<<<<<<< HEAD
 - **テスト状況**: 152テスト、17テストスイート全通過
 - **主要機能**: React Router SPA、ページベース構造、コード分割、404対応
 - **ルーティング**: useRoutes、React.lazy、Suspense完全対応
@@ -184,31 +144,6 @@
 - **新概念検出**: コンポーネント開発時に自動で用語追加
 - **データモデル同期**: Mermaid図の自動更新
 - **更新履歴**: バージョン管理で変更履歴を追跡
-=======
-- **テスト状況**: 127テスト、14テストスイート全通過
-- **主要機能**: 支出・収入登録、残高計算、日付グループ化履歴表示
-- **UI改善**: 金額¥表示、右寄せ入力、日付セクション分け
-- **ドキュメント**: JSDoc + Storybook Docs統合、react-docgen-typescript自動反映
-- **品質対策**: MAX_SAFE_INTEGER精度チェック、統合品質コマンド、CI/CD自動化
-
-## 📚 ドキュメントシステム（JSDoc + Storybook）
-- **Storybook**: 唯一の統合ドキュメントプラットフォーム
-- **JSDoc → docgen**: TypeScript型定義とJSDocを自動的にStorybookに反映
-- **react-docgen-typescript**: Props型情報とJSDocコメントの自動抽出
-- **インタラクティブ**: 実際のコンポーネント操作とドキュメントが統合
-
-### JSDoc記述ルール（docgen最適化）
-1. **コンポーネント直前**: JSDocはコンポーネント定義の直前に配置
-2. **Props型export**: interface/type定義は必ずexportする
-3. **詳細説明**: 各プロパティに用途・制約・例を明記
-4. **@example追加**: JSXコードブロックで実用例を提供
-5. **@component/@remarks**: コンポーネントの特徴・注意点を記述
-
-### ドキュメント更新フロー
-1. コンポーネント開発・修正時にJSDoc更新（Props型はexport必須）
-2. 手動でStorybookストーリーファイル作成（*.stories.tsx）
-3. `make storybook-frontend` でドキュメント確認（JSDoc自動反映）
->>>>>>> e80c2ae3
 
 ## 🎨 コード規約
 - **TypeScript**: strict mode、包括的TSDocコメント必須
@@ -216,7 +151,6 @@
 - **パス**: `@/`エイリアスでsrcディレクトリ参照
 - **エクスポート**: バレルエクスポート（index.ts）で再利用性向上
 - **テスト**: 単体テスト重視（結合テスト最小化で高速化）
-<<<<<<< HEAD
 - **精度対策**: 金額はMAX_SAFE_INTEGER範囲内チェック必須（lib/format/money.ts活用）
 
 ## 🔗 関連リソース
@@ -231,56 +165,4 @@
 - ✅ **型安全ルート管理**: AppRoute型 + RouteInfo型による厳密管理
 - ✅ **パフォーマンス最適化**: React.lazy + Suspense による初期バンドル削減
 - ✅ **金額フォーマット統一化**: lib/format/money.ts による Single Source of Truth
-- ✅ **フック分離**: useMoney（状態）+ useMoneyFormat（表示）の単一責任分離
-=======
-- **ドキュメント**: コンポーネント作成・修正時はJSDoc更新必須
-- **精度対策**: 金額はMAX_SAFE_INTEGER範囲内チェック必須（lib/format/money.ts活用）
-
-## 🤖 AI活用：JSDoc保守プロンプト
-
-セッション開始時にAIに渡すプロンプト：
-
-```
-あなたはこのセッションのJSDoc保守担当エンジニアです。
-目的：JSDocをprops直前に追加/更新し、Storybook Docs（docgen）に正しく出るように整備する。
-
-ルール:
-- すべての公開コンポーネントに説明（概要/remarks）を付与
-- Propsは各プロパティ直前にJSDoc（説明、必要なら@param、制約）を記述
-- 使用例(@example)は1つ以上（JSXで）
-- Props型定義は必ずexportする
-- 不明点は必ず質問。推測で省略しない
-- テストファイル（`**.test.tsx`、`**.spec.tsx`、`**.test.ts`、`**.spec.ts`）は対象外
-
-出力:
-- 変更差分に対するコード（JSDoc入り）を返す
-- インデント・改行は整形する
-```
-
-## 🔍 Issue #3 完了事項（AmountText統一化）
-
-### 実装概要
-- **金額フォーマットライブラリ**: `lib/format/money.ts` 新規作成
-- **統一化**: AmountText.tsx を formatMoneyForDisplay ベースに書き換え
-- **精度対策**: MAX_SAFE_INTEGER チェック機能で景の桁バグ根本解決
-- **テスト強化**: 115テスト（+6 MAX_SAFE_INTEGER関連テスト）
-
-### 技術的成果
-1. **Single Source of Truth**: 金額フォーマット処理の単一責任化
-2. **型安全性**: TypeScript + JSDoc による完全な型定義
-3. **精度保証**: checkSafeInteger() による事前エラー検出
-4. **テストカバレッジ**: it.each 表形式テストで可読性向上
-
-### 修正されたバグ
-- **景の桁精度落ち**: `11111111111111111` → `¥11,111,111,111,111,112` 
-- **対策**: MAX_SAFE_INTEGER超過時に明確なエラーメッセージで事前防止
-
-### CI/CD 統合
-- **GitHub Actions**: frontend-ci.yml で自動品質チェック
-- **Make コマンド**: quality-check, test-coverage-open 追加
-- **git hooks**: レビューコメント対応時のコミット番号併記ルール
-
-### 次期課題（Issue #12）
-- **react-hook-form 導入**: フォーム状態管理の統一化
-- **バリデーション強化**: 入力時のリアルタイム検証
->>>>>>> e80c2ae3
+- ✅ **フック分離**: useMoney（状態）+ useMoneyFormat（表示）の単一責任分離